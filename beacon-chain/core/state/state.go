--- conflicted
+++ resolved
@@ -186,12 +186,6 @@
 	if err != nil {
 		return nil, fmt.Errorf("could not hash tree root: %v", err)
 	}
-<<<<<<< HEAD
-	//TODO: committee_root = get_compact_committees_root(state, GENESIS_EPOCH)
-	for i := uint64(0); i < params.BeaconConfig().EpochsPerHistoricalVector; i++ {
-		state.ActiveIndexRoots[i] = indexRoot[:]
-		//TODO: state.compact_committees_roots[index] = committee_root
-=======
 	genesisCompactCommRoot, err := helpers.CompactCommitteesRoot(state, 0)
 	if err != nil {
 		return nil, fmt.Errorf("could not get compact committee root %v", err)
@@ -202,7 +196,6 @@
 		state.CompactCommitteesRoots[i] = genesisCompactCommRoot[:]
 
 		state.ActiveIndexRoots[i] = genesisActiveIndexRoot[:]
->>>>>>> 3cb5203f
 	}
 	return state, nil
 }