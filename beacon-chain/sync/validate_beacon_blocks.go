--- conflicted
+++ resolved
@@ -2,11 +2,7 @@
 
 import (
 	"context"
-<<<<<<< HEAD
-=======
 	"fmt"
-	"time"
->>>>>>> 2bd421dd
 
 	"github.com/dgraph-io/ristretto"
 	"github.com/gogo/protobuf/proto"
