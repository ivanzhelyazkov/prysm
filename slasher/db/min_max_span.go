package db

import (
	"github.com/boltdb/bolt"
	"github.com/gogo/protobuf/proto"
	"github.com/pkg/errors"
	slashpb "github.com/prysmaticlabs/prysm/proto/slashing"
	"github.com/prysmaticlabs/prysm/shared/bytesutil"
)

func createEpochSpanMap(enc []byte) (*slashpb.EpochSpanMap, error) {
	epochSpanMap := &slashpb.EpochSpanMap{}
	err := proto.Unmarshal(enc, epochSpanMap)
	if err != nil {
		return nil, errors.Wrap(err, "failed to unmarshal encoding")
	}
	return epochSpanMap, nil
}

// ValidatorSpansMap accepts validator index and returns the corresponding spans
// map for slashing detection.
// Returns nil if the span map for this validator index does not exist.
<<<<<<< HEAD
func (db *Store) ValidatorSpansMap(validatorIdx uint64) (*ethpb.EpochSpanMap, error) {
	var sm *ethpb.EpochSpanMap
	var enc []byte
=======
func (db *Store) ValidatorSpansMap(validatorIdx uint64) (*slashpb.EpochSpanMap, error) {
	var sm *slashpb.EpochSpanMap
>>>>>>> b7d0d7cb
	err := db.view(func(tx *bolt.Tx) error {
		b := tx.Bucket(validatorsMinMaxSpanBucket)
		enc = b.Get(bytesutil.Bytes4(validatorIdx))
		return nil
	})
	sm, err = createEpochSpanMap(enc)
	if sm.EpochSpanMap == nil {
		sm.EpochSpanMap = make(map[uint64]*slashpb.MinMaxEpochSpan)
	}
	return sm, err
}

// SaveValidatorSpansMap accepts a validator index and span map and writes it to disk.
<<<<<<< HEAD
func (db *Store) SaveValidatorSpansMap(validatorIdx uint64, spanMap *ethpb.EpochSpanMap) error {
	val, err := proto.Marshal(spanMap)
	if err != nil {
		return errors.Wrap(err, "failed to marshal span map")
	}
	key := bytesutil.Bytes4(validatorIdx)
	err = db.batch(func(tx *bolt.Tx) error {
=======
func (db *Store) SaveValidatorSpansMap(validatorIdx uint64, spanMap *slashpb.EpochSpanMap) error {
	err := db.batch(func(tx *bolt.Tx) error {
>>>>>>> b7d0d7cb
		bucket := tx.Bucket(validatorsMinMaxSpanBucket)
		if err := bucket.Put(key, val); err != nil {
			return errors.Wrapf(err, "failed to delete validator id: %d from validators min max span bucket", validatorIdx)
		}
		return err
	})
	return err
}

// DeleteValidatorSpanMap deletes a validator span map using a validator index as bucket key.
func (db *Store) DeleteValidatorSpanMap(validatorIdx uint64) error {
	return db.update(func(tx *bolt.Tx) error {
		bucket := tx.Bucket(validatorsMinMaxSpanBucket)
		key := bytesutil.Bytes4(validatorIdx)
		enc := bucket.Get(key)
		if enc == nil {
			return nil
		}
		if err := bucket.Delete(key); err != nil {
			tx.Rollback()
			return errors.Wrapf(err, "failed to delete the span map for validator idx: %v from validators min max span bucket", validatorIdx)
		}
		return nil
	})
}<|MERGE_RESOLUTION|>--- conflicted
+++ resolved
@@ -20,14 +20,9 @@
 // ValidatorSpansMap accepts validator index and returns the corresponding spans
 // map for slashing detection.
 // Returns nil if the span map for this validator index does not exist.
-<<<<<<< HEAD
-func (db *Store) ValidatorSpansMap(validatorIdx uint64) (*ethpb.EpochSpanMap, error) {
-	var sm *ethpb.EpochSpanMap
-	var enc []byte
-=======
 func (db *Store) ValidatorSpansMap(validatorIdx uint64) (*slashpb.EpochSpanMap, error) {
 	var sm *slashpb.EpochSpanMap
->>>>>>> b7d0d7cb
+	var enc []byte
 	err := db.view(func(tx *bolt.Tx) error {
 		b := tx.Bucket(validatorsMinMaxSpanBucket)
 		enc = b.Get(bytesutil.Bytes4(validatorIdx))
@@ -41,18 +36,13 @@
 }
 
 // SaveValidatorSpansMap accepts a validator index and span map and writes it to disk.
-<<<<<<< HEAD
-func (db *Store) SaveValidatorSpansMap(validatorIdx uint64, spanMap *ethpb.EpochSpanMap) error {
+func (db *Store) SaveValidatorSpansMap(validatorIdx uint64, spanMap *slashpb.EpochSpanMap) error {
 	val, err := proto.Marshal(spanMap)
 	if err != nil {
 		return errors.Wrap(err, "failed to marshal span map")
 	}
 	key := bytesutil.Bytes4(validatorIdx)
 	err = db.batch(func(tx *bolt.Tx) error {
-=======
-func (db *Store) SaveValidatorSpansMap(validatorIdx uint64, spanMap *slashpb.EpochSpanMap) error {
-	err := db.batch(func(tx *bolt.Tx) error {
->>>>>>> b7d0d7cb
 		bucket := tx.Bucket(validatorsMinMaxSpanBucket)
 		if err := bucket.Put(key, val); err != nil {
 			return errors.Wrapf(err, "failed to delete validator id: %d from validators min max span bucket", validatorIdx)
