--- conflicted
+++ resolved
@@ -44,25 +44,15 @@
 // target epoch that has a lower (earlier) source epoch.
 // Logic for this detection method was designed by https://github.com/protolambda
 // Detailed here: https://github.com/protolambda/eth2-surround/blob/master/README.md#min-max-surround
-<<<<<<< HEAD
-func (ss *Server) DetectAndUpdateMaxEpochSpan(ctx context.Context, source uint64, target uint64, validatorIdx uint64) (uint64, error) {
-	if target < source {
-		return 0, fmt.Errorf(
-=======
 func (ss *Server) DetectAndUpdateMaxEpochSpan(ctx context.Context, source uint64, target uint64, validatorIdx uint64, spanMap *ethpb.EpochSpanMap) (uint64, *ethpb.EpochSpanMap, error) {
 	if target < source {
 		return 0, nil, fmt.Errorf(
->>>>>>> a9a5973b
 			"target: %d < source: %d ",
 			target,
 			source,
 		)
 	}
-<<<<<<< HEAD
-	targetEpoch, span, spanMap, err := ss.detectSlashingByEpochSpan(source, target, validatorIdx, detectMax)
-=======
 	targetEpoch, span, spanMap, err := ss.detectSlashingByEpochSpan(source, target, spanMap, detectMax)
->>>>>>> a9a5973b
 	if err != nil {
 		return 0, nil, err
 	}
@@ -93,25 +83,15 @@
 //
 // Logic is following the detection method designed by https://github.com/protolambda
 // Detailed here: https://github.com/protolambda/eth2-surround/blob/master/README.md#min-max-surround
-<<<<<<< HEAD
-func (ss *Server) DetectAndUpdateMinEpochSpan(ctx context.Context, source uint64, target uint64, validatorIdx uint64) (uint64, error) {
-	if target < source {
-		return 0, fmt.Errorf(
-=======
 func (ss *Server) DetectAndUpdateMinEpochSpan(ctx context.Context, source uint64, target uint64, validatorIdx uint64, spanMap *ethpb.EpochSpanMap) (uint64, *ethpb.EpochSpanMap, error) {
 	if target < source {
 		return 0, nil, fmt.Errorf(
->>>>>>> a9a5973b
 			"target: %d < source: %d ",
 			target,
 			source,
 		)
 	}
-<<<<<<< HEAD
-	targetEpoch, _, spanMap, err := ss.detectSlashingByEpochSpan(source, target, validatorIdx, detectMin)
-=======
 	targetEpoch, _, spanMap, err := ss.detectSlashingByEpochSpan(source, target, spanMap, detectMin)
->>>>>>> a9a5973b
 	if err != nil {
 		return 0, nil, err
 	}
@@ -139,11 +119,7 @@
 // in the db by checking either the closest attestation target or the furthest
 // attestation target. This method receives a detector function in order to be used
 // for both surrounding and surrounded vote cases.
-<<<<<<< HEAD
-func (ss *Server) detectSlashingByEpochSpan(source, target, validatorIdx uint64, detector detectFn) (uint64, uint64, *ethpb.EpochSpanMap, error) {
-=======
 func (ss *Server) detectSlashingByEpochSpan(source, target uint64, spanMap *ethpb.EpochSpanMap, detector detectFn) (uint64, uint64, *ethpb.EpochSpanMap, error) {
->>>>>>> a9a5973b
 	span := target - source
 	if span > params.BeaconConfig().WeakSubjectivityPeriod {
 		return 0, span, nil, fmt.Errorf("target: %d - source: %d > weakSubjectivityPeriod",
