--- conflicted
+++ resolved
@@ -44,7 +44,7 @@
 			atsSlashinngRes.AttesterSlashing = append(atsSlashinngRes.AttesterSlashing, atts...)
 		}
 	}
-<<<<<<< HEAD
+
 	for _, idx := range indices {
 		atts, err := ss.DetectSurround(ctx, req.Data.Source.Epoch, req.Data.Target.Epoch, idx)
 		if err != nil {
@@ -57,10 +57,6 @@
 			})
 		}
 	}
-=======
-
-	//TODO(#3133): add surround detection
->>>>>>> d071a0a9
 	return atsSlashinngRes, nil
 }
 
