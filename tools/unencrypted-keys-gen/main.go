--- conflicted
+++ resolved
@@ -53,51 +53,27 @@
 		}
 	}()
 
-<<<<<<< HEAD
-	ctnr := generateUnencryptedKeys(rand.Reader)
+	ctnr := generateUnencryptedKeys()
 	if err := SaveUnencryptedKeysToFile(file, ctnr); err != nil {
-=======
-	ctnr := generateUnencryptedKeys()
-	if err := saveUnencryptedKeysToFile(file, ctnr); err != nil {
->>>>>>> 52d1ffc7
 		log.Fatal(err)
 	}
 }
 
-<<<<<<< HEAD
-func generateUnencryptedKeys(r io.Reader) *UnencryptedKeysContainer {
+func generateUnencryptedKeys() *UnencryptedKeysContainer {
 	ctnr := &UnencryptedKeysContainer{
 		Keys: make([]*UnencryptedKeys, *numKeys),
 	}
-	for i := 0; i < *numKeys; i++ {
-		signingKey, err := bls.RandKey(r)
-		if err != nil {
-			log.Fatal(err)
-		}
-		withdrawalKey, err := bls.RandKey(r)
-		if err != nil {
-			log.Fatal(err)
-		}
-		ctnr.Keys[i] = &UnencryptedKeys{
-			ValidatorKey:  signingKey.Marshal(),
-			WithdrawalKey: withdrawalKey.Marshal(),
-=======
-func generateUnencryptedKeys() *unencryptedKeysContainer {
-	ctnr := &unencryptedKeysContainer{
-		Keys: make([]*unencryptedKeys, *numKeys),
-	}
 
-	sks, _, err := interop.DeterministicallyGenerateKeys(0/*startIndex*/, uint64(*numKeys))
+	sks, _, err := interop.DeterministicallyGenerateKeys(0 /*startIndex*/, uint64(*numKeys))
 
 	if err != nil {
 		panic(err)
 	}
 
 	for i, sk := range sks {
-		ctnr.Keys[i] = &unencryptedKeys{
+		ctnr.Keys[i] = &UnencryptedKeys{
 			ValidatorKey:  sk.Marshal(),
 			WithdrawalKey: sk.Marshal(),
->>>>>>> 52d1ffc7
 		}
 	}
 	return ctnr
