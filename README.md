# Prysmatic Labs Ethereum Serenity Implementation

[![Build status](https://badge.buildkite.com/b555891daf3614bae4284dcf365b2340cefc0089839526f096.svg)](https://buildkite.com/prysmatic-labs/prysm)
![ETH2.0_Spec_Version 0.6.0](https://img.shields.io/badge/ETH2.0%20Spec%20Version-v0.6.0-blue.svg)

This is the main repository for the Go implementation of the Ethereum 2.0 Serenity [Prysmatic Labs](https://prysmaticlabs.com).

Before you begin, check out our [official documentation portal](https://prysmaticlabs.gitbook.io/prysm/) and join our active chat room on Discord or Gitter below:

[![Discord](https://user-images.githubusercontent.com/7288322/34471967-1df7808a-efbb-11e7-9088-ed0b04151291.png)](https://discord.gg/KSA7rPr)
[![Gitter](https://badges.gitter.im/Join%20Chat.svg)](https://gitter.im/prysmaticlabs/geth-sharding?utm_source=badge&utm_medium=badge&utm_campaign=pr-badge)

Also, read our [Roadmap Reference Implementation Doc](https://github.com/prysmaticlabs/prysm/blob/master/docs/ROADMAP.md). This doc provides a background on the milestones we aim for the project to achieve.


# Table of Contents

- [Join Our Testnet](#join-our-testnet)
- [Installation](#installation)
    - [Run Via Docker](#run-via-docker-recommended)
    - [Run Via Bazel](#run-via-bazel)
  - [Prysm Main Components](#prysm-main-components)
    - [Running an Ethereum 2.0 Beacon Node](#running-an-ethereum-20-beacon-node)
    - [Staking ETH: Running a Validator Client](#staking-eth-running-a-validator-client)
-   [Testing](#testing)
-   [Contributing](#contributing)
-   [License](#license)

# Join Our Testnet

You can now participate in our public testnet release for Ethereum 2.0 phase 0. Visit [prylabs.net](https://prylabs.net) 💎 to participate!
<<<<<<< HEAD

# Installing Prysm

### Installation Options
You can either choose to run our system via:
- Our latest [release](https://github.com/prysmaticlabs/prysm/releases) **(Easiest)**
- Using Docker **(Recommended)**
- Using Our Build Tool, Bazel

### Fetching via Docker (Recommended)
Docker is a convenient way to run Prysm, as all you need to do is fetch the latest images:

```
docker pull gcr.io/prysmaticlabs/prysm/validator:latest
docker pull gcr.io/prysmaticlabs/prysm/beacon-chain:latest
```

### Build Via Bazel
First, clone our repository:

```
git clone https://github.com/prysmaticlabs/prysm
```

Download the Bazel build tool by Google here and ensure it works by typing:

```
bazel version
```

Bazel manages all of the dependencies for you (including go and necessary compilers) so you are all set to build prysm. Then, build both parts of our system: a beacon chain node implementation, and a validator client:

```
bazel build //beacon-chain:beacon-chain
bazel build //validator:validator
```

# Prysm Main Components
Prysm ships with two important components: a beacon node and a validator client. The beacon node is the server that performs the heavy lifting of Ethereum 2.0., A validator client is another piece of software that securely connects to the beacon node and allows you to stake 3.2 Goerli ETH in order to secure the network. You'll be mostly interacting with the validator client to manage your stake.
Another critical component of Ethereum 2.0 is the Validator Deposit Contract, which is a smart contract deployed on the Ethereum 1.0 chain which can be used for current holders of ETH to do a one-way transfer into Ethereum 2.0.

### Running an Ethereum 2.0 Beacon Node
<b>With Docker</b>

Docker on Linux/Mac: 
```
docker run -v /tmp/prysm-data:/data -p 4000:4000 \
  gcr.io/prysmaticlabs/prysm/beacon-chain:latest \
  --datadir=/data
  --clear-db
=======

# Installing Prysm

### Installation Options
You can either choose to run our system via:
- Our latest [release](https://github.com/prysmaticlabs/prysm/releases) **(Easiest)**
- Using Docker **(Recommended)**
- Using Our Build Tool, Bazel

### Fetching via Docker (Recommended)
Docker is a convenient way to run Prysm, as all you need to do is fetch the latest images:

```
docker pull gcr.io/prysmaticlabs/prysm/validator:latest
docker pull gcr.io/prysmaticlabs/prysm/beacon-chain:latest
```

### Build Via Bazel
First, clone our repository:

```
git clone https://github.com/prysmaticlabs/prysm
```

Download the Bazel build tool by Google here and ensure it works by typing:

```
bazel version
```

Bazel manages all of the dependencies for you (including go and necessary compilers) so you are all set to build prysm. Then, build both parts of our system: a beacon chain node implementation, and a validator client:

```
bazel build //beacon-chain:beacon-chain
bazel build //validator:validator
```

# Prysm Main Components
Prysm ships with two important components: a beacon node and a validator client. The beacon node is the server that performs the heavy lifting of Ethereum 2.0., A validator client is another piece of software that securely connects to the beacon node and allows you to stake 3.2 Goerli ETH in order to secure the network. You'll be mostly interacting with the validator client to manage your stake.
Another critical component of Ethereum 2.0 is the Validator Deposit Contract, which is a smart contract deployed on the Ethereum 1.0 chain which can be used for current holders of ETH to do a one-way transfer into Ethereum 2.0.

### Running an Ethereum 2.0 Beacon Node
With docker:

```
docker run -v /tmp/prysm-data:/data -p 4000:4000 \
  gcr.io/prysmaticlabs/prysm/beacon-chain:latest \
  --datadir=/data
  --clear-db
```

To start your beacon node with bazel:

```
bazel run //beacon-chain -- --clear-db --datadir=/tmp/prysm-data
>>>>>>> c4c76c74
```
Docker on Windows:

<<<<<<< HEAD
1) You will need to share the local drive you wish to mount to to container (e.g. C:)
    1. Enter Docker settings (right click tray icon)
    2. Click Shared Drives
    3. Select Drive to share
    4. Click Apply
    
2) You will next need to create a folder in the drive to use as your data directory (Docker will not create this if it does not exist). For the purposes of these instructions, C: is shared, and we created the /tmp/prysm-data/ directory within. This path must be used for the local data directory for chain data for the Beacon Node, and when creating an account and keystore for the validator, and when running the validator.

3) Run the beacon node (Docker CLI in Windows seems to have trouble ingesting with escapes and new lines, so keep it on one line):
```
docker run -it -v c:/tmp/prysm-data:/data -p 4000:4000 gcr.io/prysmaticlabs/prysm/beacon-chain:latest --datadir=/data --clear-db
```
<b>With Bazel</b>

To start your beacon node with bazel:
```
bazel run //beacon-chain -- --clear-db --datadir=/tmp/prysm-data
```

=======
>>>>>>> c4c76c74
This will sync you up with the latest head block in the network, and then you'll have a ready beacon node.
The chain will then be waiting for you to deposit 3.2 Goerli ETH into the Validator Deposit Contract before your validator can become active! Now, you'll need to create a validator client to connect to this node and stake 3.2 Goerli ETH to participate as a validator in Ethereum 2.0's Proof of Stake system.

### Staking ETH: Running a Validator Client
Once your beacon node is up, you'll need to attach a validator client as a separate process. Each validator represents 3.2 Goerli ETH being staked in the system, so you can spin up as many as you want to have more at stake in the network

**Activating Your Validator: Depositing 3.2 Goerli ETH**

Using your validator deposit data from the previous step, use the instructions in https://alpha.prylabs.net/participate to deposit.

It'll take a while for the nodes in the network to process your deposit, but once you're active, your validator will begin doing its responsibility! In your validator client, you'll be able to frequently see your validator balance as it goes up. If you ever go offline for a while, you'll start gradually losing your deposit until you get kicked out of the system. Congratulations, you are now running Ethereum 2.0 Phase 0 :).

# Testing

To run the unit tests of our system do:

```
bazel test //...
```

To run our linter, make sure you have [golangci-lint](https://https://github.com/golangci/golangci-lint) installed and then run:

```
golangci-lint run
```

# Contributing

We have put all of our contribution guidelines into [CONTRIBUTING.md](https://github.com/prysmaticlabs/prysm/blob/master/CONTRIBUTING.md)! Check it out to get started.

![nyancat](https://encrypted-tbn0.gstatic.com/images?q=tbn:ANd9GcRBSus2ozk_HuGdHMHKWjb1W5CmwwoxmYIjIBmERE1u-WeONpJJXg)

# License

[GNU General Public License v3.0](https://www.gnu.org/licenses/gpl-3.0.en.html)<|MERGE_RESOLUTION|>--- conflicted
+++ resolved
@@ -29,58 +29,6 @@
 # Join Our Testnet
 
 You can now participate in our public testnet release for Ethereum 2.0 phase 0. Visit [prylabs.net](https://prylabs.net) 💎 to participate!
-<<<<<<< HEAD
-
-# Installing Prysm
-
-### Installation Options
-You can either choose to run our system via:
-- Our latest [release](https://github.com/prysmaticlabs/prysm/releases) **(Easiest)**
-- Using Docker **(Recommended)**
-- Using Our Build Tool, Bazel
-
-### Fetching via Docker (Recommended)
-Docker is a convenient way to run Prysm, as all you need to do is fetch the latest images:
-
-```
-docker pull gcr.io/prysmaticlabs/prysm/validator:latest
-docker pull gcr.io/prysmaticlabs/prysm/beacon-chain:latest
-```
-
-### Build Via Bazel
-First, clone our repository:
-
-```
-git clone https://github.com/prysmaticlabs/prysm
-```
-
-Download the Bazel build tool by Google here and ensure it works by typing:
-
-```
-bazel version
-```
-
-Bazel manages all of the dependencies for you (including go and necessary compilers) so you are all set to build prysm. Then, build both parts of our system: a beacon chain node implementation, and a validator client:
-
-```
-bazel build //beacon-chain:beacon-chain
-bazel build //validator:validator
-```
-
-# Prysm Main Components
-Prysm ships with two important components: a beacon node and a validator client. The beacon node is the server that performs the heavy lifting of Ethereum 2.0., A validator client is another piece of software that securely connects to the beacon node and allows you to stake 3.2 Goerli ETH in order to secure the network. You'll be mostly interacting with the validator client to manage your stake.
-Another critical component of Ethereum 2.0 is the Validator Deposit Contract, which is a smart contract deployed on the Ethereum 1.0 chain which can be used for current holders of ETH to do a one-way transfer into Ethereum 2.0.
-
-### Running an Ethereum 2.0 Beacon Node
-<b>With Docker</b>
-
-Docker on Linux/Mac: 
-```
-docker run -v /tmp/prysm-data:/data -p 4000:4000 \
-  gcr.io/prysmaticlabs/prysm/beacon-chain:latest \
-  --datadir=/data
-  --clear-db
-=======
 
 # Installing Prysm
 
@@ -136,32 +84,9 @@
 
 ```
 bazel run //beacon-chain -- --clear-db --datadir=/tmp/prysm-data
->>>>>>> c4c76c74
 ```
 Docker on Windows:
 
-<<<<<<< HEAD
-1) You will need to share the local drive you wish to mount to to container (e.g. C:)
-    1. Enter Docker settings (right click tray icon)
-    2. Click Shared Drives
-    3. Select Drive to share
-    4. Click Apply
-    
-2) You will next need to create a folder in the drive to use as your data directory (Docker will not create this if it does not exist). For the purposes of these instructions, C: is shared, and we created the /tmp/prysm-data/ directory within. This path must be used for the local data directory for chain data for the Beacon Node, and when creating an account and keystore for the validator, and when running the validator.
-
-3) Run the beacon node (Docker CLI in Windows seems to have trouble ingesting with escapes and new lines, so keep it on one line):
-```
-docker run -it -v c:/tmp/prysm-data:/data -p 4000:4000 gcr.io/prysmaticlabs/prysm/beacon-chain:latest --datadir=/data --clear-db
-```
-<b>With Bazel</b>
-
-To start your beacon node with bazel:
-```
-bazel run //beacon-chain -- --clear-db --datadir=/tmp/prysm-data
-```
-
-=======
->>>>>>> c4c76c74
 This will sync you up with the latest head block in the network, and then you'll have a ready beacon node.
 The chain will then be waiting for you to deposit 3.2 Goerli ETH into the Validator Deposit Contract before your validator can become active! Now, you'll need to create a validator client to connect to this node and stake 3.2 Goerli ETH to participate as a validator in Ethereum 2.0's Proof of Stake system.
 
