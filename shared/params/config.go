// Package params defines important constants that are essential to the
// Ethereum 2.0 services.
package params

import (
	"math/big"
	"time"

	"github.com/prysmaticlabs/prysm/shared/bytesutil"
)

// BeaconChainConfig contains constant configs for node to participate in beacon chain.
type BeaconChainConfig struct {
	// Constants (non-configurable)
	FarFutureEpoch           uint64 `yaml:"FAR_FUTURE_EPOCH"`            // FarFutureEpoch represents a epoch extremely far away in the future used as the default penalization slot for validators.
	BaseRewardsPerEpoch      uint64 `yaml:"BASE_REWARDS_PER_EPOCH"`      // BaseRewardsPerEpoch is used to calculate the per epoch rewards.
	DepositContractTreeDepth uint64 `yaml:"DEPOSIT_CONTRACT_TREE_DEPTH"` // Depth of the Merkle trie of deposits in the validator deposit contract on the PoW chain.
	SecondsPerDay            uint64 `yaml:"SECONDS_PER_DAY"`             // SecondsPerDay number of seconds in day constant.

	// Misc constants.
	TargetCommitteeSize            uint64 `yaml:"TARGET_COMMITTEE_SIZE"`        // TargetCommitteeSize is the number of validators in a committee when the chain is healthy.
	MaxValidatorsPerCommittee      uint64 `yaml:"MAX_VALIDATORS_PER_COMMITTEE"` // MaxValidatorsPerCommittee defines the upper bound of the size of a committee.
	MaxCommitteesPerSlot           uint64 // MaxCommitteesPerSlot defines the max amount of committee in a single slot.
	MinPerEpochChurnLimit          uint64 `yaml:"MIN_PER_EPOCH_CHURN_LIMIT"`          // MinPerEpochChurnLimit is the minimum amount of churn allotted for validator rotations.
	ChurnLimitQuotient             uint64 `yaml:"CHURN_LIMIT_QUOTIENT"`               // ChurnLimitQuotient is used to determine the limit of how many validators can rotate per epoch.
	ShuffleRoundCount              uint64 `yaml:"SHUFFLE_ROUND_COUNT"`                // ShuffleRoundCount is used for retrieving the permuted index.
	MinGenesisActiveValidatorCount uint64 `yaml:"MIN_GENESIS_ACTIVE_VALIDATOR_COUNT"` // MinGenesisActiveValidatorCount defines how many validator deposits needed to kick off beacon chain.
	MinGenesisTime                 uint64 `yaml:"MIN_GENESIS_TIME"`                   // MinGenesisTime is the time that needed to pass before kicking off beacon chain. Currently set to Jan/3/2020.
	TargetAggregatorsPerCommittee  uint64 // TargetAggregatorsPerCommittee defines the number of aggregators inside one committee.

	// Gwei value constants.
	MinDepositAmount          uint64 `yaml:"MIN_DEPOSIT_AMOUNT"`          // MinDepositAmount is the maximal amount of Gwei a validator can send to the deposit contract at once.
	MaxEffectiveBalance       uint64 `yaml:"MAX_EFFECTIVE_BALANCE"`       // MaxEffectiveBalance is the maximal amount of Gwei that is effective for staking.
	EjectionBalance           uint64 `yaml:"EJECTION_BALANCE"`            // EjectionBalance is the minimal GWei a validator needs to have before ejected.
	EffectiveBalanceIncrement uint64 `yaml:"EFFECTIVE_BALANCE_INCREMENT"` // EffectiveBalanceIncrement is used for converting the high balance into the low balance for validators.

	// Initial value constants.
	BLSWithdrawalPrefixByte byte     `yaml:"BLS_WITHDRAWAL_PREFIX_BYTE"` // BLSWithdrawalPrefixByte is used for BLS withdrawal and it's the first byte.
	ZeroHash                [32]byte // ZeroHash is used to represent a zeroed out 32 byte array.

	// Time parameters constants.
	MinAttestationInclusionDelay     uint64 `yaml:"MIN_ATTESTATION_INCLUSION_DELAY"`     // MinAttestationInclusionDelay defines how many slots validator has to wait to include attestation for beacon block.
	SecondsPerSlot                   uint64 `yaml:"SECONDS_PER_SLOT"`                    // SecondsPerSlot is how many seconds are in a single slot.
	SlotsPerEpoch                    uint64 `yaml:"SLOTS_PER_EPOCH"`                     // SlotsPerEpoch is the number of slots in an epoch.
	MinSeedLookahead                 uint64 `yaml:"MIN_SEED_LOOKAHEAD"`                  // SeedLookahead is the duration of randao look ahead seed.
	MaxSeedLookhead                  uint64 `yaml:"ACTIVATION_EXIT_DELAY"`               // MaxSeedLookhead is the duration a validator has to wait for entry and exit in epoch.
	SlotsPerEth1VotingPeriod         uint64 `yaml:"SLOTS_PER_ETH1_VOTING_PERIOD"`        // SlotsPerEth1VotingPeriod defines how often the merkle root of deposit receipts get updated in beacon node.
	SlotsPerHistoricalRoot           uint64 `yaml:"SLOTS_PER_HISTORICAL_ROOT"`           // SlotsPerHistoricalRoot defines how often the historical root is saved.
	MinValidatorWithdrawabilityDelay uint64 `yaml:"MIN_VALIDATOR_WITHDRAWABILITY_DELAY"` // MinValidatorWithdrawabilityDelay is the shortest amount of time a validator has to wait to withdraw.
	PersistentCommitteePeriod        uint64 `yaml:"PERSISTENT_COMMITTEE_PERIOD"`         // PersistentCommitteePeriod is the minimum amount of epochs a validator must participate before exitting.
	MinEpochsToInactivityPenalty     uint64 `yaml:"MIN_EPOCHS_TO_INACTIVITY_PENALTY"`    // MinEpochsToInactivityPenalty defines the minimum amount of epochs since finality to begin penalizing inactivity.
	Eth1FollowDistance               uint64 // Eth1FollowDistance is the number of eth1.0 blocks to wait before considering a new deposit for voting. This only applies after the chain as been started.
	SafeSlotsToUpdateJustified       uint64 // SafeSlotsToUpdateJustified is the minimal slots needed to update justified check point.
	AttestationPropagationSlotRange  uint64 // AttestationPropagationSlotRange is the maximum number of slots during which an attestation can be propagated.

	// State list lengths
	EpochsPerHistoricalVector uint64 `yaml:"EPOCHS_PER_HISTORICAL_VECTOR"` // EpochsPerHistoricalVector defines max length in epoch to store old historical stats in beacon state.
	EpochsPerSlashingsVector  uint64 `yaml:"EPOCHS_PER_SLASHINGS_VECTOR"`  // EpochsPerSlashingsVector defines max length in epoch to store old stats to recompute slashing witness.
	HistoricalRootsLimit      uint64 `yaml:"HISTORICAL_ROOTS_LIMIT"`       // HistoricalRootsLimit the define max historical roots can be saved in state before roll over.
	ValidatorRegistryLimit    uint64 `yaml:"VALIDATOR_REGISTRY_LIMIT"`     // ValidatorRegistryLimit defines the upper bound of validators can participate in eth2.

	// Reward and penalty quotients constants.
	BaseRewardFactor            uint64 `yaml:"BASE_REWARD_FACTOR"`            // BaseRewardFactor is used to calculate validator per-slot interest rate.
	WhistleBlowerRewardQuotient uint64 `yaml:"WHISTLEBLOWER_REWARD_QUOTIENT"` // WhistleBlowerRewardQuotient is used to calculate whistler blower reward.
	ProposerRewardQuotient      uint64 `yaml:"PROPOSER_REWARD_QUOTIENT"`      // ProposerRewardQuotient is used to calculate the reward for proposers.
	InactivityPenaltyQuotient   uint64 `yaml:"INACTIVITY_PENALTY_QUOTIENT"`   // InactivityPenaltyQuotient is used to calculate the penalty for a validator that is offline.
	MinSlashingPenaltyQuotient  uint64 `yaml:"MIN_SLASHING_PENALTY_QUOTIENT"` // MinSlashingPenaltyQuotient is used to calculate the minimum penalty to prevent DoS attacks.

	// Max operations per block constants.
	MaxProposerSlashings uint64 `yaml:"MAX_PROPOSER_SLASHINGS"` // MaxProposerSlashings defines the maximum number of slashings of proposers possible in a block.
	MaxAttesterSlashings uint64 `yaml:"MAX_ATTESTER_SLASHINGS"` // MaxAttesterSlashings defines the maximum number of casper FFG slashings possible in a block.
	MaxAttestations      uint64 `yaml:"MAX_ATTESTATIONS"`       // MaxAttestations defines the maximum allowed attestations in a beacon block.
	MaxDeposits          uint64 `yaml:"MAX_DEPOSITS"`           // MaxVoluntaryExits defines the maximum number of validator deposits in a block.
	MaxVoluntaryExits    uint64 `yaml:"MAX_VOLUNTARY_EXITS"`    // MaxVoluntaryExits defines the maximum number of validator exits in a block.

	// BLS domain values.
	DomainBeaconProposer []byte `yaml:"DOMAIN_BEACON_PROPOSER"` // DomainBeaconProposer defines the BLS signature domain for beacon proposal verification.
	DomainRandao         []byte `yaml:"DOMAIN_RANDAO"`          // DomainRandao defines the BLS signature domain for randao verification.
	DomainBeaconAttester []byte `yaml:"DOMAIN_ATTESTATION"`     // DomainBeaconAttester defines the BLS signature domain for attestation verification.
	DomainDeposit        []byte `yaml:"DOMAIN_DEPOSIT"`         // DomainDeposit defines the BLS signature domain for deposit verification.
	DomainVoluntaryExit  []byte `yaml:"DOMAIN_VOLUNTARY_EXIT"`  // DomainVoluntaryExit defines the BLS signature domain for exit verification.

	// Prysm constants.
	GweiPerEth                uint64        // GweiPerEth is the amount of gwei corresponding to 1 eth.
<<<<<<< HEAD
=======
	LogBlockDelay             int64         // Number of blocks to wait from the current head before processing logs from the deposit contract.
	BLSSecretkeyLength        int           // BLSSecretkeyLength defines the expected length of BLS secret keys in bytes.
>>>>>>> ebe4c9c9
	BLSPubkeyLength           int           // BLSPubkeyLength defines the expected length of BLS public keys in bytes.
	BLSSignatureLength        int           // BLSSignatureLength defines the expected length of BLS signatures in bytes.
	DefaultBufferSize         int           // DefaultBufferSize for channels across the Prysm repository.
	ValidatorPrivkeyFileName  string        // ValidatorPrivKeyFileName specifies the string name of a validator private key file.
	WithdrawalPrivkeyFileName string        // WithdrawalPrivKeyFileName specifies the string name of a withdrawal private key file.
	RPCSyncCheck              time.Duration // Number of seconds to query the sync service, to find out if the node is synced or not.
	TestnetContractEndpoint   string        // TestnetContractEndpoint to fetch the contract address of the Prysmatic Labs testnet.
	GoerliBlockTime           uint64        // GoerliBlockTime is the number of seconds on avg a Goerli block is created.
	GenesisForkVersion        []byte        `yaml:"GENESIS_FORK_VERSION"` // GenesisForkVersion is used to track fork version between state transitions.
	EmptySignature            [96]byte      // EmptySignature is used to represent a zeroed out BLS Signature.
	DefaultPageSize           int           // DefaultPageSize defines the default page size for RPC server request.
	MaxPageSize               int           // MaxPageSize defines the max page size for RPC server respond.
	MaxPeersToSync            int           // MaxPeersToSync describes the limit for number of peers in round robin sync.

	// Slasher constants.
	WeakSubjectivityPeriod    uint64 // WeakSubjectivityPeriod defines the time period expressed in number of epochs were proof of stake network should validate block headers and attestations for slashable events.
	PruneSlasherStoragePeriod uint64 // PruneSlasherStoragePeriod defines the time period expressed in number of epochs were proof of stake network should prune attestation and block header store.
}

// DepositContractConfig contains the deposits for
type DepositContractConfig struct {
	MinGenesisActiveValidatorCount *big.Int // MinGenesisActiveValidatorCount defines how many validator deposits needed to kick off beacon chain.
	MinDepositAmount               *big.Int // MinDepositAmount defines the minimum deposit amount in gwei that is required in the deposit contract.
	MaxEffectiveBalance            *big.Int // MaxEffectiveBalance defines the maximum deposit amount in gwei that is required in the deposit contract.
}

var defaultBeaconConfig = &BeaconChainConfig{
	// Constants (Non-configurable)
	FarFutureEpoch:           1<<64 - 1,
	BaseRewardsPerEpoch:      4,
	DepositContractTreeDepth: 32,
	SecondsPerDay:            86400,

	// Misc constant.
	TargetCommitteeSize:            128,
	MaxValidatorsPerCommittee:      2048,
	MaxCommitteesPerSlot:           64,
	MinPerEpochChurnLimit:          4,
	ChurnLimitQuotient:             1 << 16,
	ShuffleRoundCount:              90,
	MinGenesisActiveValidatorCount: 16384,
	MinGenesisTime:                 0, // Zero until a proper time is decided.
	TargetAggregatorsPerCommittee:  16,

	// Gwei value constants.
	MinDepositAmount:          1 * 1e9,
	MaxEffectiveBalance:       32 * 1e9,
	EjectionBalance:           16 * 1e9,
	EffectiveBalanceIncrement: 1 * 1e9,

	// Initial value constants.
	BLSWithdrawalPrefixByte: byte(0),
	ZeroHash:                [32]byte{},

	// Time parameter constants.
	MinAttestationInclusionDelay:     1,
	SecondsPerSlot:                   12,
	SlotsPerEpoch:                    32,
	MinSeedLookahead:                 1,
	MaxSeedLookhead:                  4,
	SlotsPerEth1VotingPeriod:         1024,
	SlotsPerHistoricalRoot:           8192,
	MinValidatorWithdrawabilityDelay: 256,
	PersistentCommitteePeriod:        2048,
	MinEpochsToInactivityPenalty:     4,
	Eth1FollowDistance:               1024,
	SafeSlotsToUpdateJustified:       8,
	AttestationPropagationSlotRange:  32,

	// State list length constants.
	EpochsPerHistoricalVector: 65536,
	EpochsPerSlashingsVector:  8192,
	HistoricalRootsLimit:      16777216,
	ValidatorRegistryLimit:    1099511627776,

	// Reward and penalty quotients constants.
	BaseRewardFactor:            64,
	WhistleBlowerRewardQuotient: 512,
	ProposerRewardQuotient:      8,
	InactivityPenaltyQuotient:   1 << 25,
	MinSlashingPenaltyQuotient:  32,

	// Max operations per block constants.
	MaxProposerSlashings: 16,
	MaxAttesterSlashings: 1,
	MaxAttestations:      128,
	MaxDeposits:          16,
	MaxVoluntaryExits:    16,

	// BLS domain values.
	DomainBeaconProposer: bytesutil.Bytes4(0),
	DomainBeaconAttester: bytesutil.Bytes4(1),
	DomainRandao:         bytesutil.Bytes4(2),
	DomainDeposit:        bytesutil.Bytes4(3),
	DomainVoluntaryExit:  bytesutil.Bytes4(4),

	// Prysm constants.
	GweiPerEth:                1000000000,
<<<<<<< HEAD
=======
	LogBlockDelay:             2,
	BLSSecretkeyLength:        32,
>>>>>>> ebe4c9c9
	BLSPubkeyLength:           48,
	BLSSignatureLength:        96,
	DefaultBufferSize:         10000,
	WithdrawalPrivkeyFileName: "/shardwithdrawalkey",
	ValidatorPrivkeyFileName:  "/validatorprivatekey",
	RPCSyncCheck:              1,
	GoerliBlockTime:           14, // 14 seconds on average for a goerli block to be created.
	GenesisForkVersion:        []byte{0, 0, 0, 0},
	EmptySignature:            [96]byte{},
	DefaultPageSize:           250,
	MaxPageSize:               500,
	MaxPeersToSync:            15,

	// Slasher related values.
	WeakSubjectivityPeriod:    54000,
	PruneSlasherStoragePeriod: 10,

	// Testnet misc values.
	TestnetContractEndpoint: "https://prylabs.net/contract", // defines an http endpoint to fetch the testnet contract addr.
}

var defaultDepositContractConfig = &DepositContractConfig{
	MinGenesisActiveValidatorCount: big.NewInt(16384),
	MinDepositAmount:               big.NewInt(1e9),
	MaxEffectiveBalance:            big.NewInt(32e9),
}

var beaconConfig = defaultBeaconConfig
var contractConfig = defaultDepositContractConfig

// BeaconConfig retrieves beacon chain config.
func BeaconConfig() *BeaconChainConfig {
	return beaconConfig
}

// MainnetConfig returns the default config to
// be used in the mainnet.
func MainnetConfig() *BeaconChainConfig {
	return defaultBeaconConfig
}

// DemoBeaconConfig retrieves the demo beacon chain config.
// Notable changes from minimal config:
//   - Max effective balance is 3.2 ETH
//   - Ejection threshold is 3.175 ETH
//   - Genesis threshold is disabled (minimum date to start the chain)
func DemoBeaconConfig() *BeaconChainConfig {
	demoConfig := MinimalSpecConfig()
	demoConfig.MinDepositAmount = 100
	demoConfig.MaxEffectiveBalance = 3.2 * 1e9
	demoConfig.EjectionBalance = 3 * 1e9
	demoConfig.EffectiveBalanceIncrement = 0.1 * 1e9
	demoConfig.Eth1FollowDistance = 16

	// Increment this number after a full testnet tear down.
	demoConfig.GenesisForkVersion = []byte{0, 0, 0, 3}

	return demoConfig
}

// MinimalSpecConfig retrieves the minimal config used in spec tests.
func MinimalSpecConfig() *BeaconChainConfig {
	minimalConfig := *defaultBeaconConfig
	// Misc
	minimalConfig.MaxCommitteesPerSlot = 4
	minimalConfig.TargetCommitteeSize = 4
	minimalConfig.MaxValidatorsPerCommittee = 2048
	minimalConfig.MinPerEpochChurnLimit = 4
	minimalConfig.ChurnLimitQuotient = 65536
	minimalConfig.ShuffleRoundCount = 10
	minimalConfig.MinGenesisActiveValidatorCount = 64
	minimalConfig.MinGenesisTime = 0
	minimalConfig.TargetAggregatorsPerCommittee = 3

	// Gwei values
	minimalConfig.MinDepositAmount = 1e9
	minimalConfig.MaxEffectiveBalance = 32e9
	minimalConfig.EjectionBalance = 16e9
	minimalConfig.EffectiveBalanceIncrement = 1e9

	// Initial values
	minimalConfig.BLSWithdrawalPrefixByte = byte(0)

	// Time parameters
	minimalConfig.SecondsPerSlot = 6
	minimalConfig.MinAttestationInclusionDelay = 1
	minimalConfig.SlotsPerEpoch = 8
	minimalConfig.MinSeedLookahead = 1
	minimalConfig.MaxSeedLookhead = 4
	minimalConfig.SlotsPerEth1VotingPeriod = 16
	minimalConfig.SlotsPerHistoricalRoot = 64
	minimalConfig.MinValidatorWithdrawabilityDelay = 256
	minimalConfig.PersistentCommitteePeriod = 2048
	minimalConfig.MinEpochsToInactivityPenalty = 4
	minimalConfig.SafeSlotsToUpdateJustified = 2

	// State vector lengths
	minimalConfig.EpochsPerHistoricalVector = 64
	minimalConfig.EpochsPerSlashingsVector = 64
	minimalConfig.HistoricalRootsLimit = 16777216
	minimalConfig.ValidatorRegistryLimit = 1099511627776

	// Reward and penalty quotients
	minimalConfig.BaseRewardFactor = 64
	minimalConfig.WhistleBlowerRewardQuotient = 512
	minimalConfig.ProposerRewardQuotient = 8
	minimalConfig.InactivityPenaltyQuotient = 33554432
	minimalConfig.MinSlashingPenaltyQuotient = 32

	// Max operations per block
	minimalConfig.MaxProposerSlashings = 16
	minimalConfig.MaxAttesterSlashings = 1
	minimalConfig.MaxAttestations = 128
	minimalConfig.MaxDeposits = 16
	minimalConfig.MaxVoluntaryExits = 16

	// Signature domains
	minimalConfig.DomainBeaconProposer = bytesutil.Bytes4(0)
	minimalConfig.DomainBeaconAttester = bytesutil.Bytes4(1)
	minimalConfig.DomainRandao = bytesutil.Bytes4(2)
	minimalConfig.DomainDeposit = bytesutil.Bytes4(3)
	minimalConfig.DomainVoluntaryExit = bytesutil.Bytes4(4)

	minimalConfig.DepositContractTreeDepth = 32
	minimalConfig.FarFutureEpoch = 1<<64 - 1
	return &minimalConfig
}

// ContractConfig retrieves the deposit contract config
func ContractConfig() *DepositContractConfig {
	return contractConfig
}

// UseDemoBeaconConfig for beacon chain services.
func UseDemoBeaconConfig() {
	beaconConfig = DemoBeaconConfig()
}

// UseMinimalConfig for beacon chain services.
func UseMinimalConfig() {
	beaconConfig = MinimalSpecConfig()
}

// UseMainnetConfig for beacon chain services.
func UseMainnetConfig() {
	beaconConfig = defaultBeaconConfig
}

// OverrideBeaconConfig by replacing the config. The preferred pattern is to
// call BeaconConfig(), change the specific parameters, and then call
// OverrideBeaconConfig(c). Any subsequent calls to params.BeaconConfig() will
// return this new configuration.
func OverrideBeaconConfig(c *BeaconChainConfig) {
	beaconConfig = c
}<|MERGE_RESOLUTION|>--- conflicted
+++ resolved
@@ -82,11 +82,8 @@
 
 	// Prysm constants.
 	GweiPerEth                uint64        // GweiPerEth is the amount of gwei corresponding to 1 eth.
-<<<<<<< HEAD
-=======
 	LogBlockDelay             int64         // Number of blocks to wait from the current head before processing logs from the deposit contract.
 	BLSSecretkeyLength        int           // BLSSecretkeyLength defines the expected length of BLS secret keys in bytes.
->>>>>>> ebe4c9c9
 	BLSPubkeyLength           int           // BLSPubkeyLength defines the expected length of BLS public keys in bytes.
 	BLSSignatureLength        int           // BLSSignatureLength defines the expected length of BLS signatures in bytes.
 	DefaultBufferSize         int           // DefaultBufferSize for channels across the Prysm repository.
@@ -185,11 +182,8 @@
 
 	// Prysm constants.
 	GweiPerEth:                1000000000,
-<<<<<<< HEAD
-=======
 	LogBlockDelay:             2,
 	BLSSecretkeyLength:        32,
->>>>>>> ebe4c9c9
 	BLSPubkeyLength:           48,
 	BLSSignatureLength:        96,
 	DefaultBufferSize:         10000,
