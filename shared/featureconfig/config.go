--- conflicted
+++ resolved
@@ -138,15 +138,13 @@
 		log.Warn("Enabled initial sync cache state mode.")
 		cfg.InitSyncCacheState = true
 	}
-<<<<<<< HEAD
+	if ctx.GlobalBool(fastCommitteeAssignmentsFlag.Name) {
+		log.Warn("Enabled fast committee assignments algorithm.")
+		cfg.NewCommitteeAssignments = true
+	}
 	if ctx.GlobalBool(connectToSlasherFlag.Name) {
 		log.Warn("Enabled slasher connection.")
 		cfg.EnableSlasherConnection = true
-=======
-	if ctx.GlobalBool(fastCommitteeAssignmentsFlag.Name) {
-		log.Warn("Enabled fast committee assignments algorithm.")
-		cfg.NewCommitteeAssignments = true
->>>>>>> 2c28e4e7
 	}
 	Init(cfg)
 }
