--- conflicted
+++ resolved
@@ -25,10 +25,6 @@
 		MaxDeposits:          0,
 		MaxVoluntaryExits:    0,
 	}
-<<<<<<< HEAD
-
-=======
->>>>>>> 9c1e3c26
 	block := GenerateFullBlock(t, beaconState, privs, conf, beaconState.Slot+1)
 	beaconState, err = state.ExecuteStateTransition(context.Background(), beaconState, block)
 	if err != nil {
