package client

import (
	"context"
	"fmt"

	ethpb "github.com/prysmaticlabs/ethereumapis/eth/v1alpha1"
	"github.com/prysmaticlabs/prysm/shared/bytesutil"
	"github.com/prysmaticlabs/prysm/shared/params"
	"github.com/sirupsen/logrus"
)

// LogValidatorGainsAndLosses logs important metrics related to this validator client's
// responsibilities throughout the beacon chain's lifecycle. It logs absolute accrued rewards
// and penalties over time, percentage gain/loss, and gives the end user a better idea
// of how the validator performs with respect to the rest.
func (v *validator) LogValidatorGainsAndLosses(ctx context.Context, slot uint64) error {
	if slot%params.BeaconConfig().SlotsPerEpoch != 0 || slot < params.BeaconConfig().SlotsPerEpoch {
		// Do nothing if we are not at the start of a new epoch and before the first epoch.
		return nil
	}
	if !v.logValidatorBalances {
		return nil
	}

<<<<<<< HEAD
	req := &ethpb.ValidatorPerformanceRequest{
=======
	pks, err := v.keyManager.FetchValidatingKeys()
	if err != nil {
		return err
	}
	pubKeys := bytesutil.FromBytes48Array(pks)

	req := &pb.ValidatorPerformanceRequest{
>>>>>>> 77d41024
		Slot:       slot,
		PublicKeys: pubKeys,
	}
	resp, err := v.beaconClient.GetValidatorPerformance(ctx, req)
	if err != nil {
		return err
	}

	missingValidators := make(map[[48]byte]bool)
	for _, val := range resp.MissingValidators {
		missingValidators[bytesutil.ToBytes48(val)] = true
	}
	for i, pkey := range pubKeys {
		pubKey := fmt.Sprintf("%#x", pkey[:8])
		log := log.WithField("pubKey", pubKey)
		if missingValidators[bytesutil.ToBytes48(pkey)] {
			log.Info("Validator not in beacon chain")
			continue
		}
		if slot < params.BeaconConfig().SlotsPerEpoch {
			v.prevBalance[bytesutil.ToBytes48(pkey)] = params.BeaconConfig().MaxEffectiveBalance
		}
		newBalance := float64(resp.Balances[i]) / float64(params.BeaconConfig().GweiPerEth)

		if v.prevBalance[bytesutil.ToBytes48(pkey)] > 0 {
			prevBalance := float64(v.prevBalance[bytesutil.ToBytes48(pkey)]) / float64(params.BeaconConfig().GweiPerEth)
			percentNet := (newBalance - prevBalance) / prevBalance
			log.WithFields(logrus.Fields{
				"epoch":         (slot / params.BeaconConfig().SlotsPerEpoch) - 1,
				"prevBalance":   prevBalance,
				"newBalance":    newBalance,
				"percentChange": fmt.Sprintf("%.5f%%", percentNet*100),
			}).Info("New Balance")
		}
		v.prevBalance[bytesutil.ToBytes48(pkey)] = resp.Balances[i]
	}
	return nil
}<|MERGE_RESOLUTION|>--- conflicted
+++ resolved
@@ -23,17 +23,13 @@
 		return nil
 	}
 
-<<<<<<< HEAD
-	req := &ethpb.ValidatorPerformanceRequest{
-=======
 	pks, err := v.keyManager.FetchValidatingKeys()
 	if err != nil {
 		return err
 	}
 	pubKeys := bytesutil.FromBytes48Array(pks)
 
-	req := &pb.ValidatorPerformanceRequest{
->>>>>>> 77d41024
+	req := &ethpb.ValidatorPerformanceRequest{
 		Slot:       slot,
 		PublicKeys: pubKeys,
 	}
